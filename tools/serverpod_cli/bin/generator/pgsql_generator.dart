--- conflicted
+++ resolved
@@ -125,18 +125,13 @@
     var fkIdx = 0;
     for (var field in classInfo.fields) {
       if (field.parentTable != null) {
-<<<<<<< HEAD
         out += 'ALTER TABLE ONLY "${classInfo.tableName}"\n';
-        out += '  ADD CONSTRAINT ${classInfo.tableName}_fk\n';
-=======
-        fkIdx++;
-        out += 'ALTER TABLE ONLY ${classInfo.tableName}\n';
-        out += '  ADD CONSTRAINT ${classInfo.tableName}_fk$fkIdx\n';
->>>>>>> 12c02b17
+        out += '  ADD CONSTRAINT ${classInfo.tableName}_fk_$fkIdx\n';
         out += '    FOREIGN KEY("${field.name}")\n';
         out += '      REFERENCES ${field.parentTable}(id)\n';
         out += '        ON DELETE CASCADE;\n';
       }
+      fkIdx++;
     }
 
     out += '\n';
